--- conflicted
+++ resolved
@@ -9,9 +9,8 @@
 
 ### Added
 
-<<<<<<< HEAD
 - Added `GoogleHttpTTSService` which uses Google's HTTP TTS API.
-=======
+
 - Added `TavusTransport`, a new transport implementation compatible with any 
   Pipecat pipeline. When using the `TavusTransport`the Pipecat bot will 
   connect in the same room as the Tavus Avatar and the user.
@@ -22,7 +21,6 @@
 
 - Added `SarvamTTSService`, which implements Sarvam AI's TTS API:
   https://docs.sarvam.ai/api-reference-docs/text-to-speech/convert.
->>>>>>> f86d002c
 
 - Added `PipelineTask.add_observer()` and `PipelineTask.remove_observer()` to
   allow mangaging observers at runtime. This is useful for cases where the task
@@ -88,9 +86,8 @@
 
 ### Changed
 
-<<<<<<< HEAD
 - Updated `GoogleTTSService` to use Google's streaming TTS API. The default voice also updated to `en-US-Chirp3-HD-Charon`.
-=======
+
 - ⚠️Refactored the `TavusVideoService`, so it acts like a proxy, sending audio to 
   Tavus and receiving both audio and video. This will make `TavusVideoService` usable
   with any Pipecat pipeline and with any transport. This is a **breaking change**,
@@ -108,7 +105,6 @@
 
 - Updated the default model for `GeminiMultimodalLiveLLMService` to
   `models/gemini-2.5-flash-preview-native-audio-dialog`.
->>>>>>> f86d002c
 
 - `BaseTextFilter` methods `filter()`, `update_settings()`,
   `handle_interruption()` and `reset_interruption()` are now async.
